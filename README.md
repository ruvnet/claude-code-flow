# 🌊 Claude-Flow v1.0.70: Advanced AI Agent Orchestration Platform

<div align="center">

[![🌟 Star on GitHub](https://img.shields.io/github/stars/ruvnet/claude-code-flow?style=for-the-badge&logo=github&color=gold)](https://github.com/ruvnet/claude-code-flow)
[![📦 NPX Ready](https://img.shields.io/npm/v/claude-flow?style=for-the-badge&logo=npm&color=blue&label=v1.0.70)](https://www.npmjs.com/package/claude-flow)
[![⚡ Claude Code](https://img.shields.io/badge/Claude%20Code-Ready-green?style=for-the-badge&logo=anthropic)](https://github.com/ruvnet/claude-code-flow)
[![🦕 Multi-Runtime](https://img.shields.io/badge/Runtime-Node%20%7C%20Deno-blue?style=for-the-badge&logo=javascript)](https://github.com/ruvnet/claude-code-flow)
[![⚡ TypeScript](https://img.shields.io/badge/TypeScript-Full%20Support-blue?style=for-the-badge&logo=typescript)](https://www.typescriptlang.org/)
[![🛡️ MIT License](https://img.shields.io/badge/License-MIT-yellow?style=for-the-badge&logo=opensourceinitiative)](https://opensource.org/licenses/MIT)

</div>

## 🎯 **Transform Your Development Workflow**

**Claude-Flow** is the ultimate orchestration platform that revolutionizes how you work with Claude Code. Coordinate **multiple AI agents** simultaneously, manage complex workflows, and build sophisticated applications with AI-powered development.

> 🔥 **One command to rule them all**: `npx claude-flow@latest init --sparc` - Deploy a full AI agent coordination system in seconds!


## 🚀 **What's New in v1.0.70**

### 🎯 **Critical Fix: SPARC File Initialization**
- **✅ Fixed SPARC Files**: `init --sparc` now properly copies all SPARC mode files to `.claude/commands/sparc/`
- **✅ Swarm Strategies**: Also copies swarm strategy files to `.claude/commands/swarm/`
- **✅ Config File**: Creates `.claude/config.json` with proper configuration
- **✅ Complete Setup**: All 18 SPARC modes and 7 swarm strategies now included
- **✅ Project-Focused**: Maintains v1.0.70's clear project-building focus

### 🔧 **Core Improvements**
- **✅ Memory System**: Functional in-memory storage with export/import
- **✅ Agent Management**: Added `info` and `terminate` commands
- **✅ MCP Status Detection**: Real-time server status checking
- **✅ UI Compatibility**: Graceful handling of terminal limitations
- **✅ Error Recovery**: Better handling of port conflicts and missing dependencies

### 🚀 **Developer Experience**
- **✅ Simplified Setup**: One command initialization with local wrapper
- **✅ Cross-Platform**: Windows, Mac, and Linux support
- **✅ No Dependencies**: Works with just Node.js 18+
- **✅ Backwards Compatible**: All existing commands preserved

---

## ⚡ **Quick Start** 

### 🚀 **Instant Setup**
```bash
# Install and initialize with SPARC development environment
npx claude-flow@latest init --sparc

# Use the local wrapper (created by init)
./claude-flow start --ui --port 3000

# Run SPARC commands
./claude-flow sparc "build a REST API"
```

### 🎛️ **SPARC Development Modes** (17 Specialized Agents)
```bash
# List all available SPARC modes
./claude-flow sparc modes

# Run specific development workflows
./claude-flow sparc run coder "implement user authentication"
./claude-flow sparc run architect "design microservice architecture"
./claude-flow sparc tdd "create test suite for API"
```

---

## 🏢 **Enterprise Features**

### 💼 **Enterprise-Grade Management**
Claude-Flow v1.0.70 includes comprehensive enterprise features for production deployments:

- **🗂️ Project Management**: Complete lifecycle tracking, team collaboration, and resource planning
- **🚀 Deployment Automation**: Blue-green, canary, and rolling deployments with automated rollback
- **☁️ Cloud Infrastructure**: Multi-cloud management with cost optimization (AWS, GCP, Azure)
- **🔒 Security & Compliance**: Vulnerability scanning, compliance checking (SOC2, GDPR, HIPAA)
- **📊 Analytics & Insights**: Performance monitoring, predictive optimization, and business intelligence
- **📋 Audit & Compliance**: Enterprise-grade audit logging with cryptographic integrity

```bash
# Enterprise command examples
claude-flow project create "E-commerce Platform" --type web-app --priority high
claude-flow deploy create "v2.1.0" --environment production --strategy blue-green
claude-flow cloud optimize --environment production
claude-flow security scan "API Security Audit" ./api --type vulnerability
claude-flow analytics insights --timerange 7d
claude-flow audit report compliance --framework SOC2 --timerange 90d
```

> 📖 **[Complete Enterprise Documentation](./ENTERPRISE_FEATURES.md)** - Detailed feature guide with examples and configuration

---

## 🏗️ **Core Features**

### 🤖 **Multi-Agent Orchestration**
- **Parallel Execution**: Run up to 10 agents concurrently with BatchTool
- **Smart Coordination**: Intelligent task distribution and load balancing
- **Memory Sharing**: Persistent knowledge bank across all agents
- **Real-time Monitoring**: Live dashboard for agent status and progress

### 🧠 **SPARC Development Framework**
- **17 Specialized Modes**: Architect, Coder, TDD, Security, DevOps, and more
- **Workflow Orchestration**: Complete development lifecycle automation
- **Interactive & Non-interactive**: Flexible execution modes
- **Boomerang Pattern**: Iterative development with continuous refinement

### 📊 **Advanced Monitoring & Analytics**
- **System Health Dashboard**: Real-time metrics and performance tracking
- **Task Coordination**: Dependency management and conflict resolution
- **Terminal Pool Management**: Efficient resource utilization
- **Coverage Reports**: Comprehensive test and code coverage analysis

---

## 🛠️ **Installation & Setup**

### **Method 1: Quick Start with NPX (Recommended)**
```bash
# Initialize with full SPARC environment
npx claude-flow@latest init --sparc

# This creates:
# ✓ Local ./claude-flow wrapper script
# ✓ .claude/ directory with configuration
# ✓ CLAUDE.md (project instructions for Claude Code)
# ✓ .roomodes (17 pre-configured SPARC modes)
# ✓ Swarm command documentation

# Start using immediately
./claude-flow start --ui --port 3000
```

### **Method 2: Global Installation**
```bash
# Install globally
npm install -g claude-flow

# Initialize anywhere
claude-flow init --sparc

# Use directly
claude-flow start --ui
```

### **Method 3: Local Project Installation**
```bash
# Add to project
npm install claude-flow --save-dev

# Initialize
npx claude-flow init --sparc

# Use with local wrapper
./claude-flow start --ui
```

---

## 🎮 **Usage Examples**

### 🚀 **Basic Operations**
```bash
# Check system status
./claude-flow status

# Start orchestration with Web UI
./claude-flow start --ui --port 3000

# Check MCP server status
./claude-flow mcp status

# Manage agents
./claude-flow agent spawn researcher --name "DataBot"
./claude-flow agent info agent-123
./claude-flow agent terminate agent-123
```

### 🔥 **Advanced Workflows**

#### **Multi-Agent Development**
```bash
# Deploy swarm for full-stack development
./claude-flow swarm "Build e-commerce platform" \
  --strategy development \
  --max-agents 5 \
  --parallel \
  --monitor

# BatchTool parallel development
batchtool run --parallel \
  "./claude-flow sparc run architect 'design user auth'" \
  "./claude-flow sparc run code 'implement login API'" \
  "./claude-flow sparc run tdd 'create auth tests'" \
  "./claude-flow sparc run security-review 'audit auth flow'"
```

#### **SPARC Development Modes**
```bash
# Complete development workflow
./claude-flow sparc run ask "research best practices for microservices"
./claude-flow sparc run architect "design scalable architecture"
./claude-flow sparc run code "implement user service"
./claude-flow sparc run tdd "create comprehensive test suite"
./claude-flow sparc run integration "integrate all services"
./claude-flow sparc run devops "setup CI/CD pipeline"
```

#### **Memory & Coordination**
```bash
# Store and query project knowledge
./claude-flow memory store requirements "User auth with JWT"
./claude-flow memory store architecture "Microservice design patterns"
./claude-flow memory query auth

# Task coordination
./claude-flow task create research "Market analysis for AI tools"
./claude-flow task workflow examples/development-pipeline.json
```

---

## 📋 **Available Commands**

### **Core Commands**
| Command | Description | Example |
|---------|-------------|---------|
| `init` | Initialize project with Claude integration | `./claude-flow init --sparc` |
| `start` | Start orchestration system | `./claude-flow start --ui` |
| `status` | Show system health and metrics | `./claude-flow status` |
| `agent` | Manage AI agents and hierarchies | `./claude-flow agent spawn researcher` |
| `swarm` | Advanced multi-agent coordination | `./claude-flow swarm "Build API" --parallel` |

### **SPARC Development Modes**
| Mode | Purpose | Example |
|------|---------|---------|
| `architect` | System design and architecture | `./claude-flow sparc run architect "design API"` |
| `code` | Code development and implementation | `./claude-flow sparc run code "user authentication"` |
| `tdd` | Test-driven development | `./claude-flow sparc run tdd "payment system"` |
| `security-review` | Security auditing and analysis | `./claude-flow sparc run security-review "auth flow"` |
| `integration` | System integration and testing | `./claude-flow sparc run integration "microservices"` |
| `devops` | Deployment and CI/CD | `./claude-flow sparc run devops "k8s deployment"` |

### **Memory & Coordination**
| Command | Description | Example |
|---------|-------------|---------|
| `memory store` | Store information in knowledge bank | `./claude-flow memory store key "value"` |
| `memory query` | Search stored information | `./claude-flow memory query "authentication"` |
| `task create` | Create and manage tasks | `./claude-flow task create research "AI trends"` |
| `monitor` | Real-time system monitoring | `./claude-flow monitor --dashboard` |

### **Enterprise Commands**
| Command | Description | Example |
|---------|-------------|---------|
| `project` | Project lifecycle management | `./claude-flow project create "API Project" --type web-app` |
| `deploy` | Deployment automation & strategies | `./claude-flow deploy create "v1.2.0" --strategy blue-green` |
| `cloud` | Multi-cloud infrastructure management | `./claude-flow cloud resources create "web-server" compute` |
| `security` | Security scanning & compliance | `./claude-flow security scan "Vulnerability Check" ./src` |
| `analytics` | Performance analytics & insights | `./claude-flow analytics insights --timerange 7d` |
| `audit` | Enterprise audit logging | `./claude-flow audit report compliance --framework SOC2` |

---

## 🏗️ **Architecture Overview**

### **Multi-Layer Agent System**
```
┌─────────────────────────────────────────────────────────┐
│                 BatchTool Orchestrator                  │
├─────────────────────────────────────────────────────────┤
│  Agent 1    Agent 2    Agent 3    Agent 4    Agent 5   │
│ Architect │   Coder   │   TDD    │ Security │  DevOps   │
├─────────────────────────────────────────────────────────┤
│              Shared Memory Bank & Coordination          │
├─────────────────────────────────────────────────────────┤
│         Terminal Pool & Resource Management             │
├─────────────────────────────────────────────────────────┤
│              Claude Code Integration Layer              │
└─────────────────────────────────────────────────────────┘
```

### **Key Components**
- **🎛️ Orchestrator**: Central coordination and task distribution
- **🤖 Agent Pool**: Specialized AI agents for different domains
- **🧠 Memory Bank**: Persistent knowledge sharing across agents
- **📊 Monitor**: Real-time metrics and health monitoring
- **🔗 MCP Server**: Model Context Protocol for tool integration

---

## 🧪 **Testing & Quality Assurance**

### **Comprehensive Test Coverage**
```bash
# Run full test suite
npm test

# Run specific test categories
npm run test:unit        # Unit tests
npm run test:integration # Integration tests
npm run test:e2e         # End-to-end tests

# Generate coverage reports
npm run test:coverage

# Lint and typecheck
npm run lint
npm run typecheck
```

### **Quality Metrics (v1.0.70)**
- **✅ Project-Focused**: CLAUDE.md explicitly guides building user applications
- **✅ Clear Instructions**: No confusion about modifying claude-flow itself
- **✅ Real Examples**: All documentation shows building actual applications
- **✅ NPM Publishing**: Fully compatible with npx and global installation
- **✅ Cross-Platform**: Windows, Mac, and Linux support

---

## 📚 **Documentation & Resources**

### **Getting Started**
- [🚀 Quick Start Guide](./docs/quick-start.md)
- [⚙️ Configuration Options](./docs/configuration.md)
- [🤖 Agent Management](./docs/agents.md)
- [🧠 SPARC Development](./docs/sparc-modes.md)

### **Advanced Topics**
- [🔧 BatchTool Integration](./docs/batchtool.md)
- [📊 Monitoring & Analytics](./docs/monitoring.md)
- [🔗 MCP Server Setup](./docs/mcp-integration.md)
- [🔒 Security Best Practices](./docs/security.md)

### **API Reference**
- [📖 Command Reference](./docs/commands.md)
- [🎛️ Configuration Schema](./docs/config-schema.md)
- [🔌 Plugin Development](./docs/plugins.md)
- [🛠️ Troubleshooting](./docs/troubleshooting.md)

---

## 🤝 **Contributing**

<<<<<<< HEAD
### Prerequisites
- Deno 1.40+ (Install: https://deno.land/#installation)
- Node.js 16+ (for npm wrapper)
- Git
- mise (optional, for development tool management)

### Development Environment Setup

#### Using mise (Recommended)
[mise](https://mise.jdx.dev/) is a polyglot tool version manager that ensures consistent development environments. This project includes a `mise.toml` configuration file.

```bash
# Install mise (if not already installed)
curl https://mise.jdx.dev/install.sh | sh

# Clone the repository
git clone https://github.com/ruvnet/claude-code-flow.git
cd claude-code-flow

# Install configured tools (Deno and Node.js)
mise install

# Verify installation
./bin/claude-flow --version
```

#### Manual Setup
=======
We welcome contributions! Here's how to get started:

### **Development Setup**
>>>>>>> 93fb608e
```bash
# Clone the repository
git clone https://github.com/ruvnet/claude-code-flow.git
cd claude-code-flow

# Install dependencies
npm install

# Build the project
npm run build

# Run tests
npm test

# Link for local development
npm link
```

### **Contributing Guidelines**
- 🐛 **Bug Reports**: Use GitHub issues with detailed reproduction steps
- 💡 **Feature Requests**: Propose new features with use cases
- 🔧 **Pull Requests**: Follow our coding standards and include tests
- 📚 **Documentation**: Help improve docs and examples

---

## 📄 **License**

MIT License - see [LICENSE](./LICENSE) for details.

---

## 🎉 **Acknowledgments**

- **Anthropic**: For the amazing Claude AI that powers this platform
- **Node.js Team**: For the excellent JavaScript runtime
- **Open Source Community**: For contributions and feedback
- **SPARC Methodology**: For the structured development approach

---

<div align="center">

### **🚀 Ready to transform your development workflow?**

```bash
npx claude-flow@latest init --sparc
```

**Join thousands of developers already using Claude-Flow!**

[![GitHub](https://img.shields.io/badge/GitHub-ruvnet/claude--code--flow-blue?style=for-the-badge&logo=github)](https://github.com/ruvnet/claude-code-flow)
[![NPM](https://img.shields.io/badge/NPM-claude--flow-red?style=for-the-badge&logo=npm)](https://www.npmjs.com/package/claude-flow)
[![Discord](https://img.shields.io/badge/Discord-Join%20Community-purple?style=for-the-badge&logo=discord)](https://discord.gg/claude-flow)

---

**Built with ❤️ by [rUv](https://github.com/ruvnet) | Powered by Claude AI**

</div><|MERGE_RESOLUTION|>--- conflicted
+++ resolved
@@ -17,10 +17,10 @@
 
 > 🔥 **One command to rule them all**: `npx claude-flow@latest init --sparc` - Deploy a full AI agent coordination system in seconds!
 
-
 ## 🚀 **What's New in v1.0.70**
 
 ### 🎯 **Critical Fix: SPARC File Initialization**
+
 - **✅ Fixed SPARC Files**: `init --sparc` now properly copies all SPARC mode files to `.claude/commands/sparc/`
 - **✅ Swarm Strategies**: Also copies swarm strategy files to `.claude/commands/swarm/`
 - **✅ Config File**: Creates `.claude/config.json` with proper configuration
@@ -28,6 +28,7 @@
 - **✅ Project-Focused**: Maintains v1.0.70's clear project-building focus
 
 ### 🔧 **Core Improvements**
+
 - **✅ Memory System**: Functional in-memory storage with export/import
 - **✅ Agent Management**: Added `info` and `terminate` commands
 - **✅ MCP Status Detection**: Real-time server status checking
@@ -35,6 +36,7 @@
 - **✅ Error Recovery**: Better handling of port conflicts and missing dependencies
 
 ### 🚀 **Developer Experience**
+
 - **✅ Simplified Setup**: One command initialization with local wrapper
 - **✅ Cross-Platform**: Windows, Mac, and Linux support
 - **✅ No Dependencies**: Works with just Node.js 18+
@@ -42,9 +44,10 @@
 
 ---
 
-## ⚡ **Quick Start** 
+## ⚡ **Quick Start**
 
 ### 🚀 **Instant Setup**
+
 ```bash
 # Install and initialize with SPARC development environment
 npx claude-flow@latest init --sparc
@@ -57,6 +60,7 @@
 ```
 
 ### 🎛️ **SPARC Development Modes** (17 Specialized Agents)
+
 ```bash
 # List all available SPARC modes
 ./claude-flow sparc modes
@@ -72,6 +76,7 @@
 ## 🏢 **Enterprise Features**
 
 ### 💼 **Enterprise-Grade Management**
+
 Claude-Flow v1.0.70 includes comprehensive enterprise features for production deployments:
 
 - **🗂️ Project Management**: Complete lifecycle tracking, team collaboration, and resource planning
@@ -98,18 +103,21 @@
 ## 🏗️ **Core Features**
 
 ### 🤖 **Multi-Agent Orchestration**
+
 - **Parallel Execution**: Run up to 10 agents concurrently with BatchTool
 - **Smart Coordination**: Intelligent task distribution and load balancing
 - **Memory Sharing**: Persistent knowledge bank across all agents
 - **Real-time Monitoring**: Live dashboard for agent status and progress
 
 ### 🧠 **SPARC Development Framework**
+
 - **17 Specialized Modes**: Architect, Coder, TDD, Security, DevOps, and more
 - **Workflow Orchestration**: Complete development lifecycle automation
 - **Interactive & Non-interactive**: Flexible execution modes
 - **Boomerang Pattern**: Iterative development with continuous refinement
 
 ### 📊 **Advanced Monitoring & Analytics**
+
 - **System Health Dashboard**: Real-time metrics and performance tracking
 - **Task Coordination**: Dependency management and conflict resolution
 - **Terminal Pool Management**: Efficient resource utilization
@@ -120,6 +128,7 @@
 ## 🛠️ **Installation & Setup**
 
 ### **Method 1: Quick Start with NPX (Recommended)**
+
 ```bash
 # Initialize with full SPARC environment
 npx claude-flow@latest init --sparc
@@ -136,6 +145,7 @@
 ```
 
 ### **Method 2: Global Installation**
+
 ```bash
 # Install globally
 npm install -g claude-flow
@@ -148,6 +158,7 @@
 ```
 
 ### **Method 3: Local Project Installation**
+
 ```bash
 # Add to project
 npm install claude-flow --save-dev
@@ -164,6 +175,7 @@
 ## 🎮 **Usage Examples**
 
 ### 🚀 **Basic Operations**
+
 ```bash
 # Check system status
 ./claude-flow status
@@ -183,6 +195,7 @@
 ### 🔥 **Advanced Workflows**
 
 #### **Multi-Agent Development**
+
 ```bash
 # Deploy swarm for full-stack development
 ./claude-flow swarm "Build e-commerce platform" \
@@ -200,6 +213,7 @@
 ```
 
 #### **SPARC Development Modes**
+
 ```bash
 # Complete development workflow
 ./claude-flow sparc run ask "research best practices for microservices"
@@ -211,6 +225,7 @@
 ```
 
 #### **Memory & Coordination**
+
 ```bash
 # Store and query project knowledge
 ./claude-flow memory store requirements "User auth with JWT"
@@ -227,47 +242,52 @@
 ## 📋 **Available Commands**
 
 ### **Core Commands**
-| Command | Description | Example |
-|---------|-------------|---------|
-| `init` | Initialize project with Claude integration | `./claude-flow init --sparc` |
-| `start` | Start orchestration system | `./claude-flow start --ui` |
-| `status` | Show system health and metrics | `./claude-flow status` |
-| `agent` | Manage AI agents and hierarchies | `./claude-flow agent spawn researcher` |
-| `swarm` | Advanced multi-agent coordination | `./claude-flow swarm "Build API" --parallel` |
+
+| Command  | Description                                | Example                                      |
+| -------- | ------------------------------------------ | -------------------------------------------- |
+| `init`   | Initialize project with Claude integration | `./claude-flow init --sparc`                 |
+| `start`  | Start orchestration system                 | `./claude-flow start --ui`                   |
+| `status` | Show system health and metrics             | `./claude-flow status`                       |
+| `agent`  | Manage AI agents and hierarchies           | `./claude-flow agent spawn researcher`       |
+| `swarm`  | Advanced multi-agent coordination          | `./claude-flow swarm "Build API" --parallel` |
 
 ### **SPARC Development Modes**
-| Mode | Purpose | Example |
-|------|---------|---------|
-| `architect` | System design and architecture | `./claude-flow sparc run architect "design API"` |
-| `code` | Code development and implementation | `./claude-flow sparc run code "user authentication"` |
-| `tdd` | Test-driven development | `./claude-flow sparc run tdd "payment system"` |
-| `security-review` | Security auditing and analysis | `./claude-flow sparc run security-review "auth flow"` |
-| `integration` | System integration and testing | `./claude-flow sparc run integration "microservices"` |
-| `devops` | Deployment and CI/CD | `./claude-flow sparc run devops "k8s deployment"` |
+
+| Mode              | Purpose                             | Example                                               |
+| ----------------- | ----------------------------------- | ----------------------------------------------------- |
+| `architect`       | System design and architecture      | `./claude-flow sparc run architect "design API"`      |
+| `code`            | Code development and implementation | `./claude-flow sparc run code "user authentication"`  |
+| `tdd`             | Test-driven development             | `./claude-flow sparc run tdd "payment system"`        |
+| `security-review` | Security auditing and analysis      | `./claude-flow sparc run security-review "auth flow"` |
+| `integration`     | System integration and testing      | `./claude-flow sparc run integration "microservices"` |
+| `devops`          | Deployment and CI/CD                | `./claude-flow sparc run devops "k8s deployment"`     |
 
 ### **Memory & Coordination**
-| Command | Description | Example |
-|---------|-------------|---------|
-| `memory store` | Store information in knowledge bank | `./claude-flow memory store key "value"` |
-| `memory query` | Search stored information | `./claude-flow memory query "authentication"` |
-| `task create` | Create and manage tasks | `./claude-flow task create research "AI trends"` |
-| `monitor` | Real-time system monitoring | `./claude-flow monitor --dashboard` |
+
+| Command        | Description                         | Example                                          |
+| -------------- | ----------------------------------- | ------------------------------------------------ |
+| `memory store` | Store information in knowledge bank | `./claude-flow memory store key "value"`         |
+| `memory query` | Search stored information           | `./claude-flow memory query "authentication"`    |
+| `task create`  | Create and manage tasks             | `./claude-flow task create research "AI trends"` |
+| `monitor`      | Real-time system monitoring         | `./claude-flow monitor --dashboard`              |
 
 ### **Enterprise Commands**
-| Command | Description | Example |
-|---------|-------------|---------|
-| `project` | Project lifecycle management | `./claude-flow project create "API Project" --type web-app` |
-| `deploy` | Deployment automation & strategies | `./claude-flow deploy create "v1.2.0" --strategy blue-green` |
-| `cloud` | Multi-cloud infrastructure management | `./claude-flow cloud resources create "web-server" compute` |
-| `security` | Security scanning & compliance | `./claude-flow security scan "Vulnerability Check" ./src` |
-| `analytics` | Performance analytics & insights | `./claude-flow analytics insights --timerange 7d` |
-| `audit` | Enterprise audit logging | `./claude-flow audit report compliance --framework SOC2` |
+
+| Command     | Description                           | Example                                                      |
+| ----------- | ------------------------------------- | ------------------------------------------------------------ |
+| `project`   | Project lifecycle management          | `./claude-flow project create "API Project" --type web-app`  |
+| `deploy`    | Deployment automation & strategies    | `./claude-flow deploy create "v1.2.0" --strategy blue-green` |
+| `cloud`     | Multi-cloud infrastructure management | `./claude-flow cloud resources create "web-server" compute`  |
+| `security`  | Security scanning & compliance        | `./claude-flow security scan "Vulnerability Check" ./src`    |
+| `analytics` | Performance analytics & insights      | `./claude-flow analytics insights --timerange 7d`            |
+| `audit`     | Enterprise audit logging              | `./claude-flow audit report compliance --framework SOC2`     |
 
 ---
 
 ## 🏗️ **Architecture Overview**
 
 ### **Multi-Layer Agent System**
+
 ```
 ┌─────────────────────────────────────────────────────────┐
 │                 BatchTool Orchestrator                  │
@@ -284,6 +304,7 @@
 ```
 
 ### **Key Components**
+
 - **🎛️ Orchestrator**: Central coordination and task distribution
 - **🤖 Agent Pool**: Specialized AI agents for different domains
 - **🧠 Memory Bank**: Persistent knowledge sharing across agents
@@ -295,6 +316,7 @@
 ## 🧪 **Testing & Quality Assurance**
 
 ### **Comprehensive Test Coverage**
+
 ```bash
 # Run full test suite
 npm test
@@ -313,6 +335,7 @@
 ```
 
 ### **Quality Metrics (v1.0.70)**
+
 - **✅ Project-Focused**: CLAUDE.md explicitly guides building user applications
 - **✅ Clear Instructions**: No confusion about modifying claude-flow itself
 - **✅ Real Examples**: All documentation shows building actual applications
@@ -324,18 +347,21 @@
 ## 📚 **Documentation & Resources**
 
 ### **Getting Started**
+
 - [🚀 Quick Start Guide](./docs/quick-start.md)
 - [⚙️ Configuration Options](./docs/configuration.md)
 - [🤖 Agent Management](./docs/agents.md)
 - [🧠 SPARC Development](./docs/sparc-modes.md)
 
 ### **Advanced Topics**
+
 - [🔧 BatchTool Integration](./docs/batchtool.md)
 - [📊 Monitoring & Analytics](./docs/monitoring.md)
 - [🔗 MCP Server Setup](./docs/mcp-integration.md)
 - [🔒 Security Best Practices](./docs/security.md)
 
 ### **API Reference**
+
 - [📖 Command Reference](./docs/commands.md)
 - [🎛️ Configuration Schema](./docs/config-schema.md)
 - [🔌 Plugin Development](./docs/plugins.md)
@@ -345,16 +371,19 @@
 
 ## 🤝 **Contributing**
 
-<<<<<<< HEAD
-### Prerequisites
+We welcome contributions! Here's how to get started:
+
+### **Prerequisites**
+
 - Deno 1.40+ (Install: https://deno.land/#installation)
 - Node.js 16+ (for npm wrapper)
 - Git
 - mise (optional, for development tool management)
 
-### Development Environment Setup
-
-#### Using mise (Recommended)
+### **Development Environment Setup**
+
+#### **Using mise (Recommended)**
+
 [mise](https://mise.jdx.dev/) is a polyglot tool version manager that ensures consistent development environments. This project includes a `mise.toml` configuration file.
 
 ```bash
@@ -372,12 +401,8 @@
 ./bin/claude-flow --version
 ```
 
-#### Manual Setup
-=======
-We welcome contributions! Here's how to get started:
-
-### **Development Setup**
->>>>>>> 93fb608e
+#### **Manual Setup**
+
 ```bash
 # Clone the repository
 git clone https://github.com/ruvnet/claude-code-flow.git
@@ -397,6 +422,7 @@
 ```
 
 ### **Contributing Guidelines**
+
 - 🐛 **Bug Reports**: Use GitHub issues with detailed reproduction steps
 - 💡 **Feature Requests**: Propose new features with use cases
 - 🔧 **Pull Requests**: Follow our coding standards and include tests
@@ -437,4 +463,4 @@
 
 **Built with ❤️ by [rUv](https://github.com/ruvnet) | Powered by Claude AI**
 
-</div>+</div>
